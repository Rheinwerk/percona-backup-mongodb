--- conflicted
+++ resolved
@@ -70,15 +70,15 @@
 	return config.GetConfig(ctx, c.conn)
 }
 
-<<<<<<< HEAD
 func (c *Client) SetConfig(ctx context.Context, cfg Config) (CommandID, error) {
 	return NoOpID, config.SetConfig(ctx, c.conn, &cfg)
-=======
-func (c *clientImpl) GetAllConfigProfiles(ctx context.Context) ([]config.Config, error) {
+}
+
+func (c *Client) GetAllConfigProfiles(ctx context.Context) ([]config.Config, error) {
 	return config.ListProfiles(ctx, c.conn)
 }
 
-func (c *clientImpl) GetConfigProfile(ctx context.Context, name string) (*config.Config, error) {
+func (c *Client) GetConfigProfile(ctx context.Context, name string) (*config.Config, error) {
 	profile, err := config.GetProfile(ctx, c.conn, name)
 	if err != nil {
 		if errors.Is(err, mongo.ErrNoDocuments) {
@@ -90,15 +90,14 @@
 	return profile, nil
 }
 
-func (c *clientImpl) AddConfigProfile(ctx context.Context, name string, cfg *Config) (CommandID, error) {
+func (c *Client) AddConfigProfile(ctx context.Context, name string, cfg *Config) (CommandID, error) {
 	opid, err := ctrl.SendAddConfigProfile(ctx, c.conn, name, cfg.Storage)
 	return CommandID(opid.String()), err
 }
 
-func (c *clientImpl) RemoveConfigProfile(ctx context.Context, name string) (CommandID, error) {
+func (c *Client) RemoveConfigProfile(ctx context.Context, name string) (CommandID, error) {
 	opid, err := ctrl.SendRemoveConfigProfile(ctx, c.conn, name)
 	return CommandID(opid.String()), err
->>>>>>> 5fa3b91c
 }
 
 func (c *Client) GetAllBackups(ctx context.Context) ([]BackupMetadata, error) {
@@ -167,11 +166,7 @@
 	}
 
 	if options.FetchFilelist {
-<<<<<<< HEAD
-		err := fillFilelistForBackup(ctx, c.conn, bcp)
-=======
-		err = fillFilelistForBackup(ctx, bcp)
->>>>>>> 5fa3b91c
+		err := fillFilelistForBackup(ctx, bcp)
 		if err != nil {
 			return nil, errors.Wrap(err, "fetch filelist")
 		}
@@ -180,11 +175,7 @@
 	return bcp, nil
 }
 
-<<<<<<< HEAD
-func fillFilelistForBackup(ctx context.Context, conn connect.Client, bcp *BackupMetadata) error {
-=======
 func fillFilelistForBackup(ctx context.Context, bcp *BackupMetadata) error {
->>>>>>> 5fa3b91c
 	var err error
 	var stg storage.Storage
 
@@ -192,11 +183,7 @@
 	eg.SetLimit(runtime.NumCPU())
 
 	if version.HasFilelistFile(bcp.PBMVersion) {
-<<<<<<< HEAD
-		stg, err = util.GetStorage(ctx, conn, nil)
-=======
 		stg, err = util.StorageFromConfig(&bcp.Store.StorageConf, log.LogEventFromContext(ctx))
->>>>>>> 5fa3b91c
 		if err != nil {
 			return errors.Wrap(err, "get storage")
 		}
@@ -229,11 +216,7 @@
 
 			if stg == nil {
 				// in case if it is the first backup made with filelist file
-<<<<<<< HEAD
-				stg, err = getStorageForRead(ctx, conn)
-=======
 				stg, err = getStorageForRead(ctx, bcp)
->>>>>>> 5fa3b91c
 				if err != nil {
 					return errors.Wrap(err, "get storage")
 				}
@@ -258,13 +241,8 @@
 	return eg.Wait()
 }
 
-<<<<<<< HEAD
-func getStorageForRead(ctx context.Context, conn connect.Client) (storage.Storage, error) {
-	stg, err := util.GetStorage(ctx, conn, nil)
-=======
 func getStorageForRead(ctx context.Context, bcp *backup.BackupMeta) (storage.Storage, error) {
 	stg, err := util.StorageFromConfig(&bcp.Store.StorageConf, log.LogEventFromContext(ctx))
->>>>>>> 5fa3b91c
 	if err != nil {
 		return nil, errors.Wrap(err, "get storage")
 	}
@@ -305,10 +283,7 @@
 	return CommandID(opid.String()), err
 }
 
-<<<<<<< HEAD
-func (c *Client) DeleteBackupByName(ctx context.Context, name string) (CommandID, error) {
-=======
-func (c *clientImpl) SyncFromExternalStorage(ctx context.Context, name string) (CommandID, error) {
+func (c *Client) SyncFromExternalStorage(ctx context.Context, name string) (CommandID, error) {
 	if name == "" {
 		return NoOpID, errors.New("name is not provided")
 	}
@@ -317,12 +292,12 @@
 	return CommandID(opid.String()), err
 }
 
-func (c *clientImpl) SyncFromAllExternalStorages(ctx context.Context) (CommandID, error) {
+func (c *Client) SyncFromAllExternalStorages(ctx context.Context) (CommandID, error) {
 	opid, err := ctrl.SendSyncMetaFrom(ctx, c.conn, "")
 	return CommandID(opid.String()), err
 }
 
-func (c *clientImpl) ClearSyncFromExternalStorage(ctx context.Context, name string) (CommandID, error) {
+func (c *Client) ClearSyncFromExternalStorage(ctx context.Context, name string) (CommandID, error) {
 	if name == "" {
 		return NoOpID, errors.New("name is not provided")
 	}
@@ -331,13 +306,12 @@
 	return CommandID(opid.String()), err
 }
 
-func (c *clientImpl) ClearSyncFromAllExternalStorages(ctx context.Context) (CommandID, error) {
+func (c *Client) ClearSyncFromAllExternalStorages(ctx context.Context) (CommandID, error) {
 	opid, err := ctrl.SendClearMetaFrom(ctx, c.conn, "")
 	return CommandID(opid.String()), err
 }
 
-func (c *clientImpl) DeleteBackupByName(ctx context.Context, name string) (CommandID, error) {
->>>>>>> 5fa3b91c
+func (c *Client) DeleteBackupByName(ctx context.Context, name string) (CommandID, error) {
 	opts := GetBackupByNameOptions{FetchIncrements: true}
 	bcp, err := c.GetBackupByName(ctx, name, opts)
 	if err != nil {
