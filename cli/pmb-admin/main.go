--- conflicted
+++ resolved
@@ -32,8 +32,6 @@
 	ServerAddr string `yaml:"server_addr"`
 	configFile *string
 
-	run *kingpin.CmdClause
-
 	backup               *kingpin.CmdClause
 	backupType           *string
 	destinationType      *string
@@ -274,34 +272,22 @@
 }
 
 func processCliArgs(args []string) (string, *cliOptions, error) {
-<<<<<<< HEAD
-	app := kingpin.New("mongodb-backup-admin", "MongoDB backup admin")
+	app := kingpin.New("pmb-admin", "MongoDB backup admin")
 
 	runCmd := app.Command("run", "Start a new backup or restore process")
-
-	getCmd := app.Command("list", "List objects (connected nodes, backups, etc)")
-	getBackupsCmd := getCmd.Command("backups", "List backups")
-	getNodesCmd := getCmd.Command("nodes", "List objects (connected nodes, backups, etc)")
-
+	listCmd := app.Command("list", "List objects (connected nodes, backups, etc)")
+	listBackupsCmd := listCmd.Command("backups", "List backups")
+	listNodesCmd := listCmd.Command("nodes", "List objects (connected nodes, backups, etc)")
 	backupCmd := runCmd.Command("backup", "Start a backup")
 	restoreCmd := runCmd.Command("restore", "Restore a backup given a metadata file name")
-=======
-	app := kingpin.New("pmb-admin", "MongoDB backup admin")
-	listClientsCmd := app.Command("list-agents", "List all agents connected to the server")
-	listBackupsCmd := app.Command("list-backups", "List all backups (metadata files) stored in the server working directory")
-	backupCmd := app.Command("backup", "Start a backup")
-	restoreCmd := app.Command("restore", "Restore a backup given a metadata file name")
->>>>>>> 6e13d3a1
 
 	opts := &cliOptions{
 		configFile: app.Flag("config", "Config file name").Default(defaultConfigFile).String(),
 
-		run: runCmd,
-
-		list:             getCmd,
-		listBackups:      getBackupsCmd,
-		listNodes:        getNodesCmd,
-		listNodesVerbose: getNodesCmd.Flag("verbose", "Include extra node info").Bool(),
+		list:             listCmd,
+		listBackups:      listBackupsCmd,
+		listNodes:        listNodesCmd,
+		listNodesVerbose: listNodesCmd.Flag("verbose", "Include extra node info").Bool(),
 
 		backup:               backupCmd,
 		backupType:           backupCmd.Flag("backup-type", "Backup type").Enum("logical", "hot"),
