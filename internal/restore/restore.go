--- conflicted
+++ resolved
@@ -100,11 +100,7 @@
 		NoOptionsRestore:         false,
 		NumInsertionWorkers:      20,
 		NumParallelCollections:   4,
-<<<<<<< HEAD
-		StopOnError:              false,
-=======
 		StopOnError:              !i.IgnoreErrors,
->>>>>>> 047ac877
 		TempRolesColl:            "temproles",
 		TempUsersColl:            "tempusers",
 		WriteConcern:             "majority",
