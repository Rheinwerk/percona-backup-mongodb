package pbm

import (
	"time"

	"go.mongodb.org/mongo-driver/bson/primitive"
)

type OpTime struct {
	TS   primitive.Timestamp `bson:"ts" json:"ts"`
	Term int64               `bson:"t" json:"t"`
}

// MongoLastWrite represents the last write to the MongoDB server
type MongoLastWrite struct {
	OpTime            OpTime    `bson:"opTime"`
	LastWriteDate     time.Time `bson:"lastWriteDate"`
	MajorityOpTime    OpTime    `bson:"majorityOpTime"`
	MajorityWriteDate time.Time `bson:"majorityWriteDate"`
}

// NodeInfo represents the mongo's node info
type NodeInfo struct {
	Hosts                        []string             `bson:"hosts,omitempty"`
	Msg                          string               `bson:"msg"`
	MaxBsonObjectSise            int64                `bson:"maxBsonObjectSize"`
	MaxMessageSizeBytes          int64                `bson:"maxMessageSizeBytes"`
	MaxWriteBatchSize            int64                `bson:"maxWriteBatchSize"`
	LocalTime                    time.Time            `bson:"localTime"`
	LogicalSessionTimeoutMinutes int64                `bson:"logicalSessionTimeoutMinutes"`
	MaxWireVersion               int64                `bson:"maxWireVersion"`
	MinWireVersion               int64                `bson:"minWireVersion"`
	OK                           int                  `bson:"ok"`
	SetName                      string               `bson:"setName,omitempty"`
	Primary                      string               `bson:"primary,omitempty"`
	SetVersion                   int32                `bson:"setVersion,omitempty"`
	IsPrimary                    bool                 `bson:"ismaster"`
	Secondary                    bool                 `bson:"secondary,omitempty"`
	Hidden                       bool                 `bson:"hidden,omitempty"`
	Passive                      bool                 `bson:"passive,omitempty"`
	ConfigSvr                    int                  `bson:"configsvr,omitempty"`
	Me                           string               `bson:"me"`
	LastWrite                    MongoLastWrite       `bson:"lastWrite"`
	ClusterTime                  *ClusterTime         `bson:"$clusterTime,omitempty"`
	ConfigServerState            *ConfigServerState   `bson:"$configServerState,omitempty"`
	OperationTime                *primitive.Timestamp `bson:"operationTime,omitempty"`
	opts                         MongodOpts
}

// IsSharded returns true is replset is part sharded cluster
func (i *NodeInfo) IsSharded() bool {
	return i.SetName != "" && (i.ConfigServerState != nil || i.opts.Sharding.ClusterRole != "" || i.ConfigSvr == 2)
}

// IsLeader returns true if node can act as backup leader (it's configsrv or non shareded rs)
func (i *NodeInfo) IsLeader() bool {
	return !i.IsSharded() || i.ReplsetRole() == RoleConfigSrv
}

// IsConfigSrv returns true if node belongs to the CSRS in a sharded cluster
func (i *NodeInfo) IsConfigSrv() bool {
	return i.IsSharded() && i.ReplsetRole() == RoleConfigSrv
}

// IsClusterLeader - cluster leader is a primary node on configsrv
// or just primary node in non-sharded replicaset
func (i *NodeInfo) IsClusterLeader() bool {
	return i.IsPrimary && i.Me == i.Primary && i.IsLeader()
}

// ReplsetRole returns replset role in sharded clister
func (i *NodeInfo) ReplsetRole() ReplsetRole {
	switch {
	case i.ConfigSvr == 2:
		return RoleConfigSrv
	case i.ConfigServerState != nil:
		return RoleShard
	default:
		return RoleUnknown
	}
}

// IsStandalone returns true if node is not a part of replica set
func (i *NodeInfo) IsStandalone() bool {
	return i.SetName == ""
}

type ClusterTime struct {
	ClusterTime primitive.Timestamp `bson:"clusterTime"`
	Signature   struct {
		Hash  primitive.Binary `bson:"hash"`
		KeyID int64            `bson:"keyId"`
	} `bson:"signature"`
}

type ConfigServerState struct {
	OpTime *OpTime `bson:"opTime"`
}

type Operation string

const (
	OperationInsert  Operation = "i"
	OperationNoop    Operation = "n"
	OperationUpdate  Operation = "u"
	OperationDelete  Operation = "d"
	OperationCommand Operation = "c"
)

type NodeHealth int

const (
	NodeHealthDown NodeHealth = iota
	NodeHealthUp
)

type NodeState int

const (
	NodeStateStartup NodeState = iota
	NodeStatePrimary
	NodeStateSecondary
	NodeStateRecovering
	NodeStateStartup2
	NodeStateUnknown
	NodeStateArbiter
	NodeStateDown
	NodeStateRollback
	NodeStateRemoved
)

type StatusOpTimes struct {
	LastCommittedOpTime       *OpTime `bson:"lastCommittedOpTime" json:"lastCommittedOpTime"`
	ReadConcernMajorityOpTime *OpTime `bson:"readConcernMajorityOpTime" json:"readConcernMajorityOpTime"`
	AppliedOpTime             *OpTime `bson:"appliedOpTime" json:"appliedOpTime"`
	DurableOptime             *OpTime `bson:"durableOpTime" json:"durableOpTime"`
}

type NodeStatus struct {
	ID                int                 `bson:"_id" json:"_id"`
	Name              string              `bson:"name" json:"name"`
	Health            NodeHealth          `bson:"health" json:"health"`
	State             NodeState           `bson:"state" json:"state"`
	StateStr          string              `bson:"stateStr" json:"stateStr"`
	Uptime            int64               `bson:"uptime" json:"uptime"`
	Optime            *OpTime             `bson:"optime" json:"optime"`
	OptimeDate        time.Time           `bson:"optimeDate" json:"optimeDate"`
	ConfigVersion     int                 `bson:"configVersion" json:"configVersion"`
	ElectionTime      primitive.Timestamp `bson:"electionTime,omitempty" json:"electionTime,omitempty"`
	ElectionDate      time.Time           `bson:"electionDate,omitempty" json:"electionDate,omitempty"`
	InfoMessage       string              `bson:"infoMessage,omitempty" json:"infoMessage,omitempty"`
	OptimeDurable     *OpTime             `bson:"optimeDurable,omitempty" json:"optimeDurable,omitempty"`
	OptimeDurableDate time.Time           `bson:"optimeDurableDate,omitempty" json:"optimeDurableDate,omitempty"`
	LastHeartbeat     time.Time           `bson:"lastHeartbeat,omitempty" json:"lastHeartbeat,omitempty"`
	LastHeartbeatRecv time.Time           `bson:"lastHeartbeatRecv,omitempty" json:"lastHeartbeatRecv,omitempty"`
	PingMs            int64               `bson:"pingMs,omitempty" json:"pingMs,omitempty"`
	Self              bool                `bson:"self,omitempty" json:"self,omitempty"`
	SyncingTo         string              `bson:"syncingTo,omitempty" json:"syncingTo,omitempty"`
}

type ReplsetStatus struct {
	Set                     string               `bson:"set" json:"set"`
	Date                    time.Time            `bson:"date" json:"date"`
	MyState                 NodeState            `bson:"myState" json:"myState"`
	Members                 []NodeStatus         `bson:"members" json:"members"`
	Term                    int64                `bson:"term,omitempty" json:"term,omitempty"`
	HeartbeatIntervalMillis int64                `bson:"heartbeatIntervalMillis,omitempty" json:"heartbeatIntervalMillis,omitempty"`
	Optimes                 *StatusOpTimes       `bson:"optimes,omitempty" json:"optimes,omitempty"`
	Errmsg                  string               `bson:"errmsg,omitempty" json:"errmsg,omitempty"`
	Ok                      int                  `bson:"ok" json:"ok"`
	ClusterTime             *ClusterTime         `bson:"$clusterTime,omitempty" json:"$clusterTime,omitempty"`
	ConfigServerState       *ConfigServerState   `bson:"$configServerState,omitempty" json:"$configServerState,omitempty"`
	OperationTime           *primitive.Timestamp `bson:"operationTime,omitempty" json:"operationTime,omitempty"`
}

// Shard represent config.shard https://docs.mongodb.com/manual/reference/config-database/#config.shards
// _id may differ from the rs name, so extract rs name from the host (format like "rs2/localhost:27017")
// see https://jira.percona.com/browse/PBM-595
type Shard struct {
	ID   string `bson:"_id"`
	RS   string `bson:"-"`
	Host string `bson:"host"`
}

type ConnectionStatus struct {
	AuthInfo AuthInfo `bson:"authInfo" json:"authInfo"`
}

type AuthInfo struct {
	Users     []AuthUser      `bson:"authenticatedUsers" json:"authenticatedUsers"`
	UserRoles []AuthUserRoles `bson:"authenticatedUserRoles" json:"authenticatedUserRoles"`
}

type AuthUser struct {
	User string `bson:"user" json:"user"`
	DB   string `bson:"db" json:"db"`
}
type AuthUserRoles struct {
	Role string `bson:"role" json:"role"`
	DB   string `bson:"db" json:"db"`
}

type BalancerMode string

const (
	BalancerModeOn  BalancerMode = "full"
	BalancerModeOff BalancerMode = "off"
)

func (m BalancerMode) String() string {
	switch m {
	case BalancerModeOn:
		return "on"
	case BalancerModeOff:
		return "off"
	default:
		return "unknown"
	}
}

type BalancerStatus struct {
	Mode              BalancerMode `bson:"mode" json:"mode"`
	InBalancerRound   bool         `bson:"inBalancerRound" json:"inBalancerRound"`
	NumBalancerRounds int64        `bson:"numBalancerRounds" json:"numBalancerRounds"`
	Ok                int          `bson:"ok" json:"ok"`
}

func (b *BalancerStatus) IsOn() bool {
	return b.Mode == BalancerModeOn
}

type MongodOpts struct {
	Net struct {
		BindIp string `bson:"bindIp" json:"bindIp" yaml:"bindIp"`
		Port   int    `bson:"port" json:"port" yaml:"port"`
	} `bson:"net" json:"net"`
<<<<<<< HEAD
	Storage MongodOptsStorage `bson:"storage" json:"storage" yaml:"storage"`
}

type MongodOptsStorage struct {
	DirectoryPerDB bool   `bson:"directoryPerDB" json:"directoryPerDB" yaml:"directoryPerDB"`
	DBpath         string `bson:"dbPath" json:"dbPath" yaml:"dbPath"`
	WiredTiger     struct {
		EngineConfig struct {
			JournalCompressor   string `bson:"journalCompressor" json:"journalCompressor" yaml:"journalCompressor"`
			DirectoryForIndexes bool   `bson:"directoryForIndexes" json:"directoryForIndexes" yaml:"directoryForIndexes"`
		} `bson:"engineConfig" json:"engineConfig" yaml:"engineConfig"`
		CollectionConfig struct {
			BlockCompressor string `bson:"blockCompressor" json:"blockCompressor" yaml:"blockCompressor"`
		} `bson:"collectionConfig" json:"collectionConfig" yaml:"collectionConfig"`
		IndexConfig struct {
			PrefixCompression bool `bson:"prefixCompression" json:"prefixCompression" yaml:"prefixCompression"`
		} `bson:"indexConfig" json:"indexConfig" yaml:"indexConfig"`
	} `bson:"wiredTiger" json:"wiredTiger" yaml:"wiredTiger"`
=======
	Sharding struct {
		ClusterRole string `bson:"clusterRole" json:"clusterRole"`
	} `bson:"sharding" json:"sharding"`
	Storage struct {
		DBpath string `bson:"dbPath" json:"dbPath"`
	} `bson:"storage" json:"storage"`
>>>>>>> 67f4d63d
}

type RSConfig struct {
	ID                      string     `bson:"_id" json:"_id"`
	CSRS                    bool       `bson:"configsvr,omitempty" json:"configsvr"`
	Protocol                int64      `bson:"protocolVersion,omitempty" json:"protocolVersion"`
	Version                 int        `bson:"version" json:"version"`
	Members                 []RSMember `bson:"members" json:"members"`
	WConcernMajorityJournal bool       `bson:"writeConcernMajorityJournalDefault,omitempty" json:"writeConcernMajorityJournalDefault"`
	Settings                struct {
		ChainingAllowed         bool `bson:"chainingAllowed,omitempty" json:"chainingAllowed"`
		HeartbeatIntervalMillis int  `bson:"heartbeatIntervalMillis,omitempty" json:"heartbeatIntervalMillis"`
		HeartbeatTimeoutSecs    int  `bson:"heartbeatTimeoutSecs,omitempty" json:"heartbeatTimeoutSecs"`
		ElectionTimeoutMillis   int  `bson:"electionTimeoutMillis,omitempty" json:"electionTimeoutMillis"`
		CatchUpTimeoutMillis    int  `bson:"catchUpTimeoutMillis,omitempty" json:"catchUpTimeoutMillis"`
	} `bson:"settings,omitempty" json:"settings"`
}

type RSMember struct {
	ID           int               `bson:"_id" json:"_id"`
	Host         string            `bson:"host" json:"host"`
	ArbiterOnly  bool              `bson:"arbiterOnly,omitempty" json:"arbiterOnly"`
	BuildIndexes bool              `bson:"buildIndexes,omitempty" json:"buildIndexes"`
	Hidden       bool              `bson:"hidden,omitempty" json:"hidden"`
	Priority     float64           `bson:"priority,omitempty" json:"priority"`
	Tags         map[string]string `bson:"tags,omitempty" json:"tags"`
}<|MERGE_RESOLUTION|>--- conflicted
+++ resolved
@@ -234,12 +234,14 @@
 		BindIp string `bson:"bindIp" json:"bindIp" yaml:"bindIp"`
 		Port   int    `bson:"port" json:"port" yaml:"port"`
 	} `bson:"net" json:"net"`
-<<<<<<< HEAD
+	Sharding struct {
+		ClusterRole string `bson:"clusterRole" json:"clusterRole"  yaml:"clusterRole"`
+	} `bson:"sharding" json:"sharding" yaml:"sharding"`
 	Storage MongodOptsStorage `bson:"storage" json:"storage" yaml:"storage"`
 }
 
 type MongodOptsStorage struct {
-	DirectoryPerDB bool   `bson:"directoryPerDB" json:"directoryPerDB" yaml:"directoryPerDB"`
+	DirectoryPerDB bool   `bson:"directoryPerDB" json:"dbPadirectoryPerDBth" yaml:"dbPadirectoryPerDBth"`
 	DBpath         string `bson:"dbPath" json:"dbPath" yaml:"dbPath"`
 	WiredTiger     struct {
 		EngineConfig struct {
@@ -253,14 +255,6 @@
 			PrefixCompression bool `bson:"prefixCompression" json:"prefixCompression" yaml:"prefixCompression"`
 		} `bson:"indexConfig" json:"indexConfig" yaml:"indexConfig"`
 	} `bson:"wiredTiger" json:"wiredTiger" yaml:"wiredTiger"`
-=======
-	Sharding struct {
-		ClusterRole string `bson:"clusterRole" json:"clusterRole"`
-	} `bson:"sharding" json:"sharding"`
-	Storage struct {
-		DBpath string `bson:"dbPath" json:"dbPath"`
-	} `bson:"storage" json:"storage"`
->>>>>>> 67f4d63d
 }
 
 type RSConfig struct {
