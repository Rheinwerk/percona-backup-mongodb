package main

import (
	"context"
	"fmt"
	stdlog "log"
	"sort"
	"strings"
	"time"

	"golang.org/x/mod/semver"
	"gopkg.in/yaml.v2"

	"github.com/percona/percona-backup-mongodb/pbm/archive"
	"github.com/percona/percona-backup-mongodb/pbm/backup"
	"github.com/percona/percona-backup-mongodb/pbm/compress"
	"github.com/percona/percona-backup-mongodb/pbm/config"
	"github.com/percona/percona-backup-mongodb/pbm/connect"
	"github.com/percona/percona-backup-mongodb/pbm/ctrl"
	"github.com/percona/percona-backup-mongodb/pbm/defs"
	"github.com/percona/percona-backup-mongodb/pbm/errors"
	"github.com/percona/percona-backup-mongodb/pbm/log"
	"github.com/percona/percona-backup-mongodb/pbm/storage"
	"github.com/percona/percona-backup-mongodb/pbm/topo"
	"github.com/percona/percona-backup-mongodb/pbm/util"
	"github.com/percona/percona-backup-mongodb/pbm/version"
	"github.com/percona/percona-backup-mongodb/sdk"
)

type backupOpts struct {
	name             string
	typ              string
	base             bool
	compression      string
	compressionLevel []int
	profile          string
	ns               string
	wait             bool
	externList       bool
}

type backupOut struct {
	Name    string `json:"name"`
	Storage string `json:"storage"`
}

func (b backupOut) String() string {
	return fmt.Sprintf("Backup '%s' to remote store '%s' has started", b.Name, b.Storage)
}

type externBcpOut struct {
	Name  string          `json:"name"`
	Nodes []externBcpNode `json:"storage"`

	list bool
}

type externBcpNode struct {
	Name  string   `json:"name"`
	Files []string `json:"files"`
}

func (b externBcpOut) String() string {
	s := fmt.Sprintln("Ready to copy data from:")
	for _, n := range b.Nodes {
		s += fmt.Sprintf("\t- %s\n", n.Name)
		if b.list {
			for _, f := range n.Files {
				s += fmt.Sprintf("\t\t%s\n", f)
			}
		}
	}
	s += fmt.Sprintf("After the copy is done, run: pbm backup-finish %s\n", b.Name)
	return s
}

type descBcp struct {
	name string
	coll bool
}

func runBackup(
	ctx context.Context,
	conn connect.Client,
	pbm *sdk.Client,
	b *backupOpts,
	outf outFormat,
) (fmt.Stringer, error) {
	nss, err := parseCLINSOption(b.ns)
	if err != nil {
		return nil, errors.Wrap(err, "parse --ns option")
	}
	if len(nss) > 1 {
		return nil, errors.New("parse --ns option: multiple namespaces are not supported")
	}
	if len(nss) != 0 && b.typ != string(defs.LogicalBackup) {
		return nil, errors.New("--ns flag is only allowed for logical backup")
	}

	if err := topo.CheckTopoForBackup(ctx, conn, defs.BackupType(b.typ)); err != nil {
		return nil, errors.Wrap(err, "backup pre-check")
	}

	if err := checkConcurrentOp(ctx, conn); err != nil {
		// PITR slicing can be run along with the backup start - agents will resolve it.
		var e *concurentOpError
		if !errors.As(err, &e) {
			return nil, err
		}
		if e.op.Type != ctrl.CmdPITR {
			return nil, err
		}
	}

	cfg, err := config.GetProfiledConfig(ctx, conn, b.profile)
	if err != nil {
		if errors.Is(err, config.ErrMissedConfig) {
			return nil, errors.New("no config set. Set config with <pbm config>")
		}
		if errors.Is(err, config.ErrMissedConfigProfile) {
			return nil, errors.Errorf("profile %q is not found", b.profile)
		}
		return nil, errors.Wrap(err, "get config")
	}

	compression := cfg.Backup.Compression
	if b.compression != "" {
		compression = compress.CompressionType(b.compression)
	}

	level := cfg.Backup.CompressionLevel
	if len(b.compressionLevel) != 0 {
		level = &b.compressionLevel[0]
	}

	err = sendCmd(ctx, conn, ctrl.Cmd{
		Cmd: ctrl.CmdBackup,
		Backup: &ctrl.BackupCmd{
			Type:             defs.BackupType(b.typ),
			IncrBase:         b.base,
			Name:             b.name,
			Namespaces:       nss,
			Compression:      compression,
			CompressionLevel: level,
			Filelist:         b.externList,
			Profile:          b.profile,
		},
	})
	if err != nil {
		return nil, errors.Wrap(err, "send command")
	}

	if outf != outText {
		return backupOut{b.name, cfg.Storage.Path()}, nil
	}

	fmt.Printf("Starting backup '%s'", b.name)
	startCtx, cancel := context.WithTimeout(ctx, cfg.Backup.Timeouts.StartingStatus())
	defer cancel()
	err = waitForBcpStatus(startCtx, conn, b.name)
	if err != nil {
		return nil, err
	}

	if b.typ == string(defs.ExternalBackup) {
		s, err := waitBackup(ctx, conn, b.name, defs.StatusCopyReady)
		if err != nil {
			return nil, errors.Wrap(err, "waiting for the `copyReady` status")
		}
		if s == nil || *s != defs.StatusCopyReady {
			str := "nil"
			if s != nil {
				str = string(*s)
			}
			return nil, errors.Errorf("unexpected backup status %v", str)
		}

		bcp, err := pbm.GetBackupByName(ctx, b.name, sdk.GetBackupByNameOptions{FetchFilelist: b.externList})
		if err != nil {
			return nil, errors.Wrap(err, "get backup meta")
		}
		out := externBcpOut{Name: b.name, list: b.externList}
		for _, rs := range bcp.Replsets {
			node := externBcpNode{Name: rs.Node}
			for _, f := range rs.Files {
				node.Files = append(node.Files, f.Name)
			}
			out.Nodes = append(out.Nodes, node)
		}
		return out, nil
	}

	if b.wait {
		fmt.Printf("\nWaiting for '%s' backup...", b.name)
		s, err := waitBackup(ctx, conn, b.name, defs.StatusDone)
		if s != nil {
			fmt.Printf(" %s\n", *s)
		}
		return outMsg{}, err
	}

	return backupOut{b.name, cfg.Storage.Path()}, nil
}

func runFinishBcp(ctx context.Context, conn connect.Client, bcp string) (fmt.Stringer, error) {
	meta, err := backup.NewDBManager(conn).GetBackupByName(ctx, bcp)
	if err != nil {
		if errors.Is(err, errors.ErrNotFound) {
			return nil, errors.Errorf("backup %q not found", bcp)
		}
		return nil, err
	}
	if meta.Status != defs.StatusCopyReady {
		return nil, errors.Errorf("expected %q status. got %q", defs.StatusCopyReady, meta.Status)
	}

	return outMsg{fmt.Sprintf("Command sent. Check `pbm describe-backup %s` for the result.", bcp)},
		backup.ChangeBackupState(conn, bcp, defs.StatusCopyDone, "")
}

func waitBackup(ctx context.Context, conn connect.Client, name string, status defs.Status) (*defs.Status, error) {
	t := time.NewTicker(time.Second)
	defer t.Stop()

	for {
		select {
		case <-ctx.Done():
			return nil, ctx.Err()
		case <-t.C:
			bcp, err := backup.NewDBManager(conn).GetBackupByName(ctx, name)
			if err != nil {
				return nil, err
			}

			switch bcp.Status {
			case status, defs.StatusDone, defs.StatusCancelled:
				return &bcp.Status, nil
			case defs.StatusError:
				return &bcp.Status, bcp.Error()
			}
		}

		fmt.Print(".")
	}
}

func waitForBcpStatus(ctx context.Context, conn connect.Client, bcpName string) error {
	tk := time.NewTicker(time.Second)
	defer tk.Stop()

	var bmeta *backup.BackupMeta
	for {
		select {
		case <-tk.C:
			fmt.Print(".")
			var err error
			bmeta, err = backup.NewDBManager(conn).GetBackupByName(ctx, bcpName)
			if errors.Is(err, errors.ErrNotFound) {
				continue
			}
			if err != nil {
				return errors.Wrap(err, "get backup metadata")
			}
			switch bmeta.Status {
			case defs.StatusRunning, defs.StatusDumpDone, defs.StatusDone, defs.StatusCancelled:
				return nil
			case defs.StatusError:
				rs := ""
				for _, s := range bmeta.Replsets {
					rs += fmt.Sprintf("\n- Backup on replicaset \"%s\" in state: %v", s.Name, s.Status)
					if s.Error != "" {
						rs += ": " + s.Error
					}
				}
				return errors.New(bmeta.Error().Error() + rs)
			}
		case <-ctx.Done():
			if bmeta == nil {
				return errors.New("no progress from leader, backup metadata not found")
			}
			rs := ""
			for _, s := range bmeta.Replsets {
				rs += fmt.Sprintf("- Backup on replicaset \"%s\" in state: %v\n", s.Name, s.Status)
				if s.Error != "" {
					rs += ": " + s.Error
				}
			}
			if rs == "" {
				rs = "<no replset has started backup>\n"
			}

			return errors.New("no confirmation that backup has successfully started. Replsets status:\n" + rs)
		}
	}
}

type bcpDesc struct {
	Name               string          `json:"name" yaml:"name"`
	OPID               string          `json:"opid" yaml:"opid"`
	Type               defs.BackupType `json:"type" yaml:"type"`
	LastWriteTS        int64           `json:"last_write_ts" yaml:"-"`
	LastTransitionTS   int64           `json:"last_transition_ts" yaml:"-"`
	LastWriteTime      string          `json:"last_write_time" yaml:"last_write_time"`
	LastTransitionTime string          `json:"last_transition_time" yaml:"last_transition_time"`
	Namespaces         []string        `json:"namespaces,omitempty" yaml:"namespaces,omitempty"`
	MongoVersion       string          `json:"mongodb_version" yaml:"mongodb_version"`
	FCV                string          `json:"fcv" yaml:"fcv"`
	PBMVersion         string          `json:"pbm_version" yaml:"pbm_version"`
	Status             defs.Status     `json:"status" yaml:"status"`
	Size               int64           `json:"size" yaml:"-"`
	HSize              string          `json:"size_h" yaml:"size_h"`
	StorageName        string          `json:"storage_name,omitempty" yaml:"storage_name,omitempty"`
	Err                *string         `json:"error,omitempty" yaml:"error,omitempty"`
	Replsets           []bcpReplDesc   `json:"replsets" yaml:"replsets"`
}

type bcpReplDesc struct {
	Name               string              `json:"name" yaml:"name"`
	Status             defs.Status         `json:"status" yaml:"status"`
	Node               string              `json:"node" yaml:"node"`
	Files              []backup.File       `json:"files,omitempty" yaml:"-"`
	LastWriteTS        int64               `json:"last_write_ts" yaml:"-"`
	LastTransitionTS   int64               `json:"last_transition_ts" yaml:"-"`
	LastWriteTime      string              `json:"last_write_time" yaml:"last_write_time"`
	LastTransitionTime string              `json:"last_transition_time" yaml:"last_transition_time"`
	IsConfigSvr        *bool               `json:"configsvr,omitempty" yaml:"configsvr,omitempty"`
	SecurityOpts       *topo.MongodOptsSec `json:"security,omitempty" yaml:"security,omitempty"`
	Error              *string             `json:"error,omitempty" yaml:"error,omitempty"`
	Collections        []string            `json:"collections,omitempty" yaml:"collections,omitempty"`
}

func (b *bcpDesc) String() string {
	data, err := yaml.Marshal(b)
	if err != nil {
		stdlog.Fatal(err)
	}

	return string(data)
}

func byteCountIEC(b int64) string {
	const unit = 1024

	if b < unit {
		return fmt.Sprintf("%d B", b)
	}

	div, exp := int64(unit), 0
	for n := b / unit; n >= unit; n /= unit {
		div *= unit
		exp++
	}

	return fmt.Sprintf("%.1f %ciB", float64(b)/float64(div), "KMGTPE"[exp])
}

<<<<<<< HEAD
func describeBackup(ctx context.Context, conn connect.Client, pbm *sdk.Client, b *descBcp) (fmt.Stringer, error) {
	opts := sdk.GetBackupByNameOptions{}
	bcp, err := pbm.GetBackupByName(ctx, b.name, opts)
=======
func describeBackup(ctx context.Context, pbm sdk.Client, b *descBcp) (fmt.Stringer, error) {
	bcp, err := pbm.GetBackupByName(ctx, b.name, sdk.GetBackupByNameOptions{})
>>>>>>> 5fa3b91c
	if err != nil {
		return nil, errors.Wrap(err, "get backup meta")
	}

	var stg storage.Storage
	if b.coll || bcp.Size == 0 {
		// to read backed up collection names
		// or calculate size of files for legacy backups
		stg, err = util.StorageFromConfig(&bcp.Store.StorageConf, log.LogEventFromContext(ctx))
		if err != nil {
			return nil, errors.Wrap(err, "get storage")
		}

		err = storage.HasReadAccess(ctx, stg)
		if err != nil && !errors.Is(err, storage.ErrUninitialized) {
			return nil, errors.Wrap(err, "check read access")
		}
	}

	rv := &bcpDesc{
		Name:               bcp.Name,
		OPID:               bcp.OPID,
		Type:               bcp.Type,
		Namespaces:         bcp.Namespaces,
		MongoVersion:       bcp.MongoVersion,
		FCV:                bcp.FCV,
		PBMVersion:         bcp.PBMVersion,
		LastWriteTS:        int64(bcp.LastWriteTS.T),
		LastTransitionTS:   bcp.LastTransitionTS,
		LastWriteTime:      time.Unix(int64(bcp.LastWriteTS.T), 0).UTC().Format(time.RFC3339),
		LastTransitionTime: time.Unix(bcp.LastTransitionTS, 0).UTC().Format(time.RFC3339),
		Status:             bcp.Status,
		Size:               bcp.Size,
		HSize:              byteCountIEC(bcp.Size),
		StorageName:        bcp.Store.Name,
	}
	if bcp.Err != "" {
		rv.Err = &bcp.Err
	}

	if bcp.Size == 0 {
		switch bcp.Status {
		case defs.StatusDone, defs.StatusCancelled, defs.StatusError:
			rv.Size, err = getLegacySnapshotSize(bcp, stg)
			if errors.Is(err, errMissedFile) && bcp.Status != defs.StatusDone {
				// canceled/failed backup can be incomplete. ignore
				return nil, errors.Wrap(err, "get snapshot size")
			}
		}
	}

	rv.Replsets = make([]bcpReplDesc, len(bcp.Replsets))
	for i, r := range bcp.Replsets {
		rv.Replsets[i] = bcpReplDesc{
			Name:               r.Name,
			Node:               r.Node,
			IsConfigSvr:        r.IsConfigSvr,
			Status:             r.Status,
			LastWriteTS:        int64(r.LastWriteTS.T),
			LastTransitionTS:   r.LastTransitionTS,
			LastWriteTime:      time.Unix(int64(r.LastWriteTS.T), 0).UTC().Format(time.RFC3339),
			LastTransitionTime: time.Unix(r.LastTransitionTS, 0).UTC().Format(time.RFC3339),
		}
		if r.Error != "" {
			e := r.Error
			rv.Replsets[i].Error = &e
		}
		if r.MongodOpts != nil && r.MongodOpts.Security != nil {
			rv.Replsets[i].SecurityOpts = r.MongodOpts.Security
		}
		if bcp.Type == defs.ExternalBackup {
			rv.Replsets[i].Files = r.Files
		}

		if !b.coll || bcp.Type != defs.LogicalBackup {
			continue
		}

		nss, err := backup.ReadArchiveNamespaces(stg, r.DumpName)
		if err != nil {
			return nil, errors.Wrap(err, "read archive metadata")
		}

		rv.Replsets[i].Collections = make([]string, len(nss))
		for j, ns := range nss {
			rv.Replsets[i].Collections[j] = archive.NSify(ns.Database, ns.Collection)
		}

		sort.Strings(rv.Replsets[i].Collections)
	}

	return rv, nil
}

// bcpsMatchCluster checks if given backups match shards in the cluster. Match means that
// each replset in backup has a respective replset on the target cluster. It's ok if cluster
// has more shards than there are currently in backup. But in the case of sharded cluster
// backup has to have data for the current config server or for the sole RS in case of non-sharded rs.
//
// If some backup doesn't match cluster, the status of the backup meta in given `bcps` would be
// changed to pbm.StatusError with respective error text emitted. It doesn't change meta on
// storage nor in DB (backup is ok, it just doesn't cluster), it is just "in-flight" changes
// in given `bcps`.
func bcpsMatchCluster(
	bcps []backup.BackupMeta,
	ver string,
	fcv string,
	shards []topo.Shard,
	confsrv string,
	rsMap map[string]string,
) {
	sh := make(map[string]bool, len(shards))
	for _, s := range shards {
		sh[s.RS] = s.RS == confsrv
	}

	mapRS, mapRevRS := util.MakeRSMapFunc(rsMap), util.MakeReverseRSMapFunc(rsMap)
	for i := 0; i < len(bcps); i++ {
		bcpMatchCluster(&bcps[i], ver, fcv, sh, mapRS, mapRevRS)
	}
}

func bcpMatchCluster(
	bcp *backup.BackupMeta,
	ver string,
	fcv string,
	shards map[string]bool,
	mapRS util.RSMapFunc,
	mapRevRS util.RSMapFunc,
) {
	if bcp.Status != defs.StatusDone {
		return
	}
	if !version.CompatibleWith(bcp.PBMVersion, version.BreakingChangesMap[bcp.Type]) {
		bcp.SetRuntimeError(incompatiblePBMVersionError{bcp.PBMVersion})
		return
	}
	if bcp.FCV != "" {
		if bcp.FCV != fcv {
			bcp.SetRuntimeError(incompatibleFCVVersionError{bcp.FCV, fcv})
			return
		}
	} else if majmin(bcp.MongoVersion) != majmin(ver) {
		bcp.SetRuntimeError(incompatibleMongodVersionError{bcp.MongoVersion, ver})
		return

	}

	var nomatch []string
	hasconfsrv := false
	for i := range bcp.Replsets {
		name := mapRS(bcp.Replsets[i].Name)

		isconfsrv, ok := shards[name]
		if !ok {
			nomatch = append(nomatch, name)
		} else if mapRevRS(name) != bcp.Replsets[i].Name {
			nomatch = append(nomatch, name)
		}

		if isconfsrv {
			hasconfsrv = true
		}
	}

	if len(nomatch) != 0 || !hasconfsrv {
		names := make([]string, len(nomatch))
		copy(names, nomatch)
		bcp.SetRuntimeError(missedReplsetsError{names: names, configsrv: !hasconfsrv})
	}
}

func majmin(v string) string {
	if len(v) == 0 {
		return v
	}

	if v[0] != 'v' {
		v = "v" + v
	}

	return semver.MajorMinor(v)
}

var errIncompatible = errors.New("incompatible")

type missedReplsetsError struct {
	names     []string
	configsrv bool
}

func (e missedReplsetsError) Error() string {
	errString := ""
	if len(e.names) != 0 {
		errString = "Backup doesn't match current cluster topology - it has different replica set names. " +
			"Extra shards in the backup will cause this, for a simple example. " +
			"The extra/unknown replica set names found in the backup are: " + strings.Join(e.names, ", ")
	}

	if e.configsrv {
		if errString != "" {
			errString += ". "
		}
		errString += "Backup has no data for the config server or sole replicaset"
	}

	return errString
}

func (missedReplsetsError) Is(err error) bool {
	if err == nil {
		return false
	}

	_, ok := err.(missedReplsetsError) //nolint:errorlint
	return ok
}

func (missedReplsetsError) Unwrap() error {
	return errIncompatible
}

type incompatiblePBMVersionError struct {
	bcpVer string
}

func (e incompatiblePBMVersionError) Error() string {
	return fmt.Sprintf("backup version (v%s) is not compatible with PBM v%s",
		e.bcpVer, version.Current().Version)
}

func (incompatiblePBMVersionError) Is(err error) bool {
	if err == nil {
		return false
	}

	_, ok := err.(incompatiblePBMVersionError) //nolint:errorlint
	return ok
}

func (e incompatiblePBMVersionError) Unwrap() error {
	return errIncompatible
}

type incompatibleFCVVersionError struct {
	bcpVer  string
	currVer string
}

func (e incompatibleFCVVersionError) Error() string {
	return fmt.Sprintf("backup FCV %q is incompatible with the running mongo FCV %q", e.bcpVer, e.currVer)
}

func (incompatibleFCVVersionError) Is(err error) bool {
	if err == nil {
		return false
	}

	_, ok := err.(incompatibleFCVVersionError) //nolint:errorlint
	return ok
}

func (e incompatibleFCVVersionError) Unwrap() error {
	return errIncompatible
}

type incompatibleMongodVersionError struct {
	bcpVer  string
	currVer string
}

func (e incompatibleMongodVersionError) Error() string {
	return fmt.Sprintf(
		"backup mongo version %q is incompatible with the running mongo version %q",
		majmin(e.bcpVer), majmin(e.currVer))
}

func (incompatibleMongodVersionError) Is(err error) bool {
	if err == nil {
		return false
	}

	_, ok := err.(incompatibleMongodVersionError) //nolint:errorlint
	return ok
}

func (e incompatibleMongodVersionError) Unwrap() error {
	return errIncompatible
}<|MERGE_RESOLUTION|>--- conflicted
+++ resolved
@@ -354,14 +354,8 @@
 	return fmt.Sprintf("%.1f %ciB", float64(b)/float64(div), "KMGTPE"[exp])
 }
 
-<<<<<<< HEAD
-func describeBackup(ctx context.Context, conn connect.Client, pbm *sdk.Client, b *descBcp) (fmt.Stringer, error) {
-	opts := sdk.GetBackupByNameOptions{}
-	bcp, err := pbm.GetBackupByName(ctx, b.name, opts)
-=======
-func describeBackup(ctx context.Context, pbm sdk.Client, b *descBcp) (fmt.Stringer, error) {
+func describeBackup(ctx context.Context, pbm *sdk.Client, b *descBcp) (fmt.Stringer, error) {
 	bcp, err := pbm.GetBackupByName(ctx, b.name, sdk.GetBackupByNameOptions{})
->>>>>>> 5fa3b91c
 	if err != nil {
 		return nil, errors.Wrap(err, "get backup meta")
 	}
