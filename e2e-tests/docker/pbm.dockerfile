--- conflicted
+++ resolved
@@ -11,12 +11,8 @@
 COPY --from=mongo_image /bin/mongod /bin/
 RUN dnf install epel-release && dnf update && dnf install make gcc krb5-devel iproute-tc libfaketime
 
-<<<<<<< HEAD
-RUN curl -sL -o /tmp/golang.tar.gz https://go.dev/dl/go1.22.4.linux-amd64.tar.gz && \
-=======
 RUN arch=$(arch | sed s/aarch64/arm64/ | sed s/x86_64/amd64/) && \
 curl -sL -o /tmp/golang.tar.gz https://go.dev/dl/go1.22.4.linux-${arch}.tar.gz && \
->>>>>>> 6bc5e184
 rm -rf /usr/local/go && tar -C /usr/local -xzf /tmp/golang.tar.gz && rm /tmp/golang.tar.gz
 ENV PATH=$PATH:/usr/local/go/bin
 
