--- conflicted
+++ resolved
@@ -90,13 +90,10 @@
 		t.Fatalf("cannot start a new gRPC daemon/clients group: %s", err)
 	}
 	defer d.Stop()
-<<<<<<< HEAD
 	if !keepTestingData {
 		defer testutils.CleanTempDirAndBucket()
 		diag("Skipping deletion of temporary files/buckets")
 	}
-=======
->>>>>>> 96e7122e
 	d.StartAllAgents()
 
 	log.Debug("Getting list of connected clients")
@@ -373,10 +370,6 @@
 		t.Fatalf("Cannot get storage named s3-us-west")
 	}
 	bucket := stg.S3.Bucket
-<<<<<<< HEAD
-	defer testutils.CleanTempDirAndBucket()
-=======
->>>>>>> 96e7122e
 
 	// Initialize a session in us-west-2 that the SDK will use to load
 	// credentials from the shared credentials file ~/.aws/credentials.
@@ -576,10 +569,6 @@
 		t.Fatalf("cannot start a new gRPC daemon/clients group: %s", err)
 	}
 	defer d.Stop()
-<<<<<<< HEAD
-	defer testutils.CleanTempDirAndBucket()
-=======
->>>>>>> 96e7122e
 	d.StartAllAgents()
 
 	clientsCount1 := len(d.MessagesServer.Clients())
@@ -608,10 +597,6 @@
 		t.Fatalf("cannot start a new gRPC daemon/clients group: %s", err)
 	}
 	defer d.Stop()
-<<<<<<< HEAD
-	defer testutils.CleanTempDirAndBucket()
-=======
->>>>>>> 96e7122e
 	d.StartAllAgents()
 
 	storagesList, err := d.MessagesServer.ListStorages()
@@ -659,10 +644,6 @@
 		t.Fatalf("cannot start a new gRPC daemon/clients group: %s", err)
 	}
 	defer d.Stop()
-<<<<<<< HEAD
-	defer testutils.CleanTempDirAndBucket()
-=======
->>>>>>> 96e7122e
 	d.StartAllAgents()
 
 	if err := d.MessagesServer.ValidateReplicasetAgents(); err != nil {
@@ -701,10 +682,6 @@
 		t.Fatalf("cannot start a new gRPC daemon/clients group: %s", err)
 	}
 	defer d.Stop()
-<<<<<<< HEAD
-	defer testutils.CleanTempDirAndBucket()
-=======
->>>>>>> 96e7122e
 	d.StartAllAgents()
 
 	bs, err := d.MessagesServer.BackupSourceByReplicaset()
@@ -757,10 +734,6 @@
 		t.Fatalf("cannot start a new gRPC daemon/clients group: %s", err)
 	}
 	defer d.Stop()
-<<<<<<< HEAD
-	defer testutils.CleanTempDirAndBucket()
-=======
->>>>>>> 96e7122e
 	d.StartAllAgents()
 
 	storageName := "local-filesystem"
@@ -830,10 +803,6 @@
 		t.Fatalf("cannot start a new gRPC daemon/clients group: %s", err)
 	}
 	defer d.Stop()
-<<<<<<< HEAD
-	defer testutils.CleanTempDirAndBucket()
-=======
->>>>>>> 96e7122e
 	d.StartAllAgents()
 
 	s1Session, err := mgo.DialWithInfo(testutils.PrimaryDialInfo(t, testutils.MongoDBShard1ReplsetName))
@@ -937,10 +906,6 @@
 		t.Fatalf("cannot start a new gRPC daemon/clients group: %s", err)
 	}
 	defer d.Stop()
-<<<<<<< HEAD
-	defer testutils.CleanTempDirAndBucket()
-=======
->>>>>>> 96e7122e
 
 	portRsList := []testGrpc.PortRs{
 		{Port: testutils.MongoDBConfigsvr1Port, Rs: testutils.MongoDBConfigsvrReplsetName},
