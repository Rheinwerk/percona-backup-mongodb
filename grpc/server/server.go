package server

import (
	"context"
	"fmt"
	"io/ioutil"
	"path/filepath"
	"reflect"
	"sort"
	"strings"
	"sync"
	"time"

	"github.com/hashicorp/go-multierror"
	"github.com/olebedev/emitter"
	"github.com/percona/percona-backup-mongodb/internal/notify"
	pb "github.com/percona/percona-backup-mongodb/proto/messages"
	"github.com/pkg/errors"
	"github.com/prometheus/common/log"
	"github.com/sirupsen/logrus"
)

const (
	EventBackupFinish = iota
	EventOplogFinish
	EventRestoreFinish

	// If this list is updated, please also update the isValidEvent and eventName functions
	BackupFinishedEvent      = 0
	BackupStartedEvent       = 1
	BeforeBalancerStartEvent = 2
	AfterBalancerStartEvent  = 3
	BeforeBalancerStopEvent  = 4
	AfterBalancerStopEvent   = 5

	WaitForever = -1

	logBufferSize = 500
)

type backupStatus struct {
	// the balancer status before starting a backup/restore.
	// After backup/restore has been completed, we must return the balancer status to its original state
	balancerStatus     *pb.BalancerStatus
	lastBackupMetadata *BackupMetadata
	//	lastOplogTs        int64 // Timestamp in Unix format
	// The name lastBackupErrors is plural because we are concatenating errors using the multierror pkg
	lastBackupErrors      error
	replicasRunningBackup map[string]bool // Key is ReplicasetUUID
	backupRunning         bool
	oplogBackupRunning    bool
	sources               map[string]*Client // clients that ran the last backup
}

type MessagesServer struct {
	workDir               string
	replicasRunningBackup map[string]bool // Key is ReplicasetUUID
	restoreRunning        bool
	clientLoggingEnabled  bool

	backupStatusLock *sync.Mutex
	backupStatus     backupStatus

	clientsLock *sync.Mutex
	clients     map[string]*Client

	logger *logrus.Logger

	eventsNotifier *emitter.Emitter

	clientDisconnetedChan chan string
	stopChan              chan struct{}

	// Events notification channels
	oplogBackupFinishChan chan interface{}
	restoreFinishChan     chan interface{}

	clientsLogChan chan *pb.LogEntry
}

type StorageEntry struct {
	MatchClients  []string
	DifferClients []string
	StorageInfo   *pb.StorageInfo
}

type RestoreSource struct {
	Client *Client
	Host   string
	Port   string
}

func NewMessagesServer(workDir string) *MessagesServer {
	messagesServer := newMessagesServer(workDir, nil)
	return messagesServer
}

func NewMessagesServerWithClientLogging(workDir string, logger *logrus.Logger) *MessagesServer {
	messagesServer := newMessagesServer(workDir, logger)
	messagesServer.clientLoggingEnabled = true
	return messagesServer
}

func newMessagesServer(workDir string, logger *logrus.Logger) *MessagesServer {
	if logger == nil {
		logger = logrus.New()
		logger.SetLevel(logrus.StandardLogger().Level)
		logger.Out = logrus.StandardLogger().Out
	}

	if workDir == "" {
		workDir = "."
	}

	messagesServer := &MessagesServer{
		clientsLock:      &sync.Mutex{},
		backupStatusLock: &sync.Mutex{},

		clients:               make(map[string]*Client),
		clientDisconnetedChan: make(chan string),
		stopChan:              make(chan struct{}),
		clientsLogChan:        make(chan *pb.LogEntry, logBufferSize),
		//
		oplogBackupFinishChan: notify.Start(EventOplogFinish),
		restoreFinishChan:     notify.Start(EventRestoreFinish),

		eventsNotifier: &emitter.Emitter{},

		replicasRunningBackup: make(map[string]bool), // Key is ReplicasetUUID
		backupStatus: backupStatus{
			lastBackupErrors:      nil,
			replicasRunningBackup: make(map[string]bool),
			lastBackupMetadata:    NewBackupMetadata(&pb.StartBackup{}),
		},
		workDir: workDir,
		logger:  logger,
	}
	return messagesServer
}

func (s *MessagesServer) BackupSourceNameByReplicaset() (map[string]string, error) {
	s.clientsLock.Lock()
	defer s.clientsLock.Unlock()

	sources := make(map[string]string)
	for _, client := range s.clients {
		if _, ok := sources[client.ReplicasetName]; !ok {
			if client.NodeType == pb.NodeType_NODE_TYPE_MONGOS {
				continue
			}
			backupSource, err := client.GetBackupSource()
			if err != nil {
				s.logger.Errorf("Cannot get backup source for client %s: %s", client.NodeName, err)
			}
			sources[client.ReplicasetName] = backupSource
		}
	}
	return sources, nil
}

func (s *MessagesServer) RestoreSourcesByReplicaset(bm *pb.BackupMetadata, storageName string) (
	map[string]RestoreSource, error) {
	sources := make(map[string]RestoreSource)
	wga := &sync.WaitGroup{}
	wgb := &sync.WaitGroup{}
	ch := make(chan pb.CanRestoreBackupResponse)

	wga.Add(1)
	go func() {
		for resp := range ch {
			if !resp.CanRestore {
				continue
			}
			_, ok := sources[resp.Replicaset]
			if !ok {
				sources[resp.Replicaset] = RestoreSource{
					Client: s.getClientByID(resp.ClientId),
				}
			}
			if resp.IsPrimary {
				s := sources[resp.Replicaset]
				s.Host = resp.Host
				s.Port = resp.Port
				sources[resp.Replicaset] = s
			}
		}
		wga.Done()
	}()

	s.clientsLock.Lock()
	for replicasetName, replicasetMetaData := range bm.Replicasets {
		for _, client := range s.clients {
			if client.NodeType == pb.NodeType_NODE_TYPE_MONGOS {
				continue
			}
			if client.ReplicasetName != replicasetName {
				continue
			}

			// make a copy to avoid dataraces
			c := client
			bmType := bm.BackupType
			backupName := replicasetMetaData.DbBackupName

			wgb.Add(1)
			go func() {
				defer wgb.Done()
				resp, err := c.CanRestoreBackup(bmType, backupName, storageName)
				if err != nil {
					return
				}
				ch <- resp
			}()
		}
	}
	s.clientsLock.Unlock()

	wgb.Wait()
	close(ch)
	wga.Wait()

	if len(sources) != len(bm.Replicasets) {
		var err error
		for replicasetName, replicasetMetaData := range bm.Replicasets {
			if _, ok := sources[replicasetName]; !ok {
				err = multierror.Append(err,
					fmt.Errorf("there are no clients connected to replicaset %s that can restore %s from %s",
						replicasetName,
						replicasetMetaData.DbBackupName,
						storageName,
					),
				)
			}
		}
		return nil, err
	}
	return sources, nil
}

func (s *MessagesServer) BackupSourceByReplicaset() (map[string]*Client, error) {
	sources := make(map[string]*Client)

	s.clientsLock.Lock()
	defer s.clientsLock.Unlock()

	for _, client := range s.clients {
		if _, ok := sources[client.ReplicasetName]; !ok {
			if client.NodeType == pb.NodeType_NODE_TYPE_MONGOS {
				continue
			}
			backupSource, err := client.GetBackupSource()
			if err != nil {
				s.logger.Errorf("Cannot get backup source for client %s: %s", client.NodeName, err)
				continue
			}
			bestClient := s.getClientByNodeName(backupSource)
			if bestClient != nil {
				sources[client.ReplicasetName] = bestClient
			}
		}
	}
	if len(sources) == 0 {
		return nil, fmt.Errorf("cannot get best client")
	}
	return sources, nil
}

func (s *MessagesServer) Clients() map[string]Client {
	s.clientsLock.Lock()
	defer s.clientsLock.Unlock()

	c := make(map[string]Client)
	for id, client := range s.clients {
		c[id] = *client
	}
	return c
}

func (s *MessagesServer) ClientsByReplicaset() map[string][]Client {
	replicas := make(map[string][]Client)
	for _, client := range s.clients {
		if client.ReplicasetName == "" { // mongos?
			continue
		}
		if _, ok := replicas[client.ReplicasetName]; !ok {
			replicas[client.ReplicasetName] = make([]Client, 0)
		}
		replicas[client.ReplicasetName] = append(replicas[client.ReplicasetName], *client)

	}

	return replicas
}

func (s *MessagesServer) LastOplogTs() int64 {
	return s.backupStatus.lastBackupMetadata.LastOplogTs()
}

func (s *MessagesServer) ListStorages() (map[string]StorageEntry, error) {
	return s.listStorages()
}

func (s *MessagesServer) listStorages() (map[string]StorageEntry, error) {
	stgs := make(map[string][]*pb.StorageInfo)
	// Get all storages from all clients.
	// At the end of this loop, stgs is a map where the key is the client id and the value is an
	// array of all storages that client has defined.
	type resp struct {
		id     string
		ssInfo []*pb.StorageInfo
	}
	var errs error
	l := &sync.Mutex{}

	for lid, lc := range s.clients {
		id := lid
		c := lc
<<<<<<< HEAD
		ssInfo, err := c.GetStoragesInfo()
		if err != nil {
			errs = multierror.Append(errs, err)
			return nil, errs
		}
		stgs[id] = ssInfo
=======
		wgb.Add(1)
		go func() {
			defer wgb.Done()
			ssInfo, err := c.GetStoragesInfo()
			if err != nil {
				l.Lock()
				errs = multierror.Append(errs, err)
				l.Unlock()
				return
			}
			ch <- resp{id: id, ssInfo: ssInfo}
		}()
>>>>>>> 77c48a4e
	}

	if errs != nil {
		return nil, errs
	}

	// Group storages by name and build two lists:
	// 1. Clients where the storages definitions matches
	// 2. Clients where the storages definitions are different
	// The list is sorted only to make it easier to test
	ss := make(map[string]StorageEntry)
	for clientID, storages := range stgs {
		for _, info := range storages {
			stg, ok := ss[info.Name]
			if !ok {
				ss[info.Name] = StorageEntry{
					MatchClients:  []string{clientID},
					DifferClients: []string{},
					StorageInfo:   info,
				}
				continue
			}
			if reflect.DeepEqual(info, stg.StorageInfo) {
				stg.MatchClients = append(stg.MatchClients, clientID)
				sort.Strings(stg.MatchClients)
			} else {
				stg.DifferClients = append(stg.DifferClients, clientID)
				sort.Strings(stg.DifferClients)
			}
			ss[info.Name] = stg
		}
	}
	return ss, nil
}

func (s *MessagesServer) RefreshClients() error {
	s.clientsLock.Lock()
	defer s.clientsLock.Unlock()

	for _, client := range s.clients {
		if err := client.ping(); err != nil {
			return errors.Wrapf(err, "cannot refresh clients list while pinging client %s (%s)", client.ID, client.NodeName)
		}
	}
	return nil
}

// IsShardedSystem returns if a system is sharded.
// It check if the Node Type is:
// - Mongos
// - Config Server
// - Shard Server
// or if the ClusterID is not empty because in a sharded system, the cluster id is never empty.
func (s *MessagesServer) IsShardedSystem() bool {
	for _, client := range s.clients {
		if client.NodeType == pb.NodeType_NODE_TYPE_MONGOS ||
			client.NodeType == pb.NodeType_NODE_TYPE_MONGOD_CONFIGSVR ||
			client.NodeType == pb.NodeType_NODE_TYPE_MONGOD_SHARDSVR ||
			client.ClusterID != "" {
			return true
		}
	}
	return false
}

func (s *MessagesServer) LastBackupErrors() error {
	return s.backupStatus.lastBackupErrors
}

func (s *MessagesServer) LastBackupMetadata() *BackupMetadata {
	return s.backupStatus.lastBackupMetadata
}

func (s *MessagesServer) ListBackups() (map[string]pb.BackupMetadata, error) {
	files, err := ioutil.ReadDir(s.workDir)
	if err != nil {
		return nil, errors.Wrapf(err, "cannot list workdir %q backup filenames", s.workDir)
	}

	backups := make(map[string]pb.BackupMetadata)

	// mongoDBVersion, err := s.getMongoDBVersion()
	// if err != nil {
	// 	s.logger.Info("get db version: " + err.Error())
	// }

	for _, file := range files {
		if !strings.HasSuffix(file.Name(), ".json") {
			continue
		}
		filename := filepath.Join(s.workDir, file.Name())
		bm, err := LoadMetadataFromFile(filename)
		if err != nil {
			return nil, fmt.Errorf("invalid backup metadata file %s: %s", filename, err)
		}

		backups[file.Name()] = *bm.Metadata()

		// TODO: Why do we need the for the K8s operator?
		// for replName, source := range s.clients {
		// 	s.logger.Info("Range replicasets for replset " + replName + "and s.replsname: " + source.ReplicasetName)
		// 	for bmReplName, metadata := range backups[file.Name()].Replicasets {
		// 		s.logger.Info("bmRepName:" + bmReplName + ", meta:" + metadata.ClusterId)
		// 		if bmReplName == source.ReplicasetName {
		// 			msg := &pb.RestoreBackupCheck{
		// 				BackupType:        backups[file.Name()].BackupType,
		// 				DbSourceName:      metadata.DbBackupName,
		// 				OplogSourceName:   metadata.OplogBackupName,
		// 				CompressionType:   backups[file.Name()].CompressionType,
		// 				Cypher:            backups[file.Name()].Cypher,
		// 				SkipUsersAndRoles: false,
		// 				Host:              "",
		// 				Port:              "",
		// 				StorageName:       backups[file.Name()].StorageName,
		// 				MongodbVersion:    mongoDBVersion,
		// 			}
		// 			s.logger.Info("Check if can restore")
		// 			resp, err := source.RestoreBackupCheck(msg, metadata.DbBackupName, backups[file.Name()].StorageName)
		// 			if err != nil {
		// 				s.logger.Info("canrestore request:" + err.Error())
		// 				continue
		// 			}

		// 			newBackup := backups[file.Name()]
		// 			if resp.CanRestore && time.Now().Unix()-newBackup.StartTs > 30 {
		// 				newBackup.EndTs = int64(1)
		// 			}
		// 			backups[file.Name()] = newBackup
		// 		}
		// 	}
		// }
	}
	s.restoreRunning = false
	return backups, nil
}

func (s *MessagesServer) ReplicasetsRunningDBBackup() map[string]*Client {
	replicasets := make(map[string]*Client)

	s.clientsLock.Lock()
	for _, client := range s.clients {
		if client.isDBBackupRunning() {
			replicasets[client.ReplicasetName] = client
		}
	}
	s.clientsLock.Unlock()
	return replicasets
}

func (s *MessagesServer) ReplicasetsRunningOplogBackup() map[string]*Client {
	replicasets := make(map[string]*Client)

	// use sync.Map?
	for _, client := range s.clients {
		if client.isOplogTailerRunning() {
			replicasets[client.ReplicasetName] = client
		}
	}

	return replicasets
}

func (s *MessagesServer) ReplicasetsRunningRestore() map[string]*Client {
	s.clientsLock.Lock()
	defer s.clientsLock.Unlock()

	replicasets := make(map[string]*Client)

	// use sync.Map?
	for _, client := range s.clients {
		if client.isRestoreRunning() {
			replicasets[client.ReplicasetName] = client
		}
	}

	return replicasets
}

// RestoreBackupFromMetadataFile is just a wrappwe around RestoreBackUp that receives a metadata filename
// loads and parse it and then call RestoreBackUp
func (s *MessagesServer) RestoreBackupFromMetadataFile(filename, storageName string, skipUsersAndRoles bool) error {
	filename = filepath.Join(s.workDir, filename)
	bm, err := LoadMetadataFromFile(filename)
	if err != nil {
		log.Errorf("invalid backup metadata file %s: %s", filename, err)
		return fmt.Errorf("invalid backup metadata file %s: %s", filename, err)
	}

	return s.RestoreBackUp(bm.Metadata(), storageName, skipUsersAndRoles)
}

// RestoreBackUp will run a restore on each client, using the provided backup metadata to choose the source for each
// replicaset.
func (s *MessagesServer) RestoreBackUp(bm *pb.BackupMetadata, storageName string, skipUsersAndRoles bool) error {
	clients, err := s.RestoreSourcesByReplicaset(bm, storageName)
	if err != nil {
		log.Errorf("cannot start backup restore. Cannot find backup source for replicas: %v", err)
		return errors.Wrapf(err, "cannot start backup restore. Cannot find backup source for replicas")
	}

	if s.isBackupRunning() {
		log.Errorf("cannot start a restore while a backup is running")
		return fmt.Errorf("cannot start a restore while a backup is running")
	}
	if s.isRestoreRunning() {
		log.Errorf("cannot start a restore while another restore is still running")
		//return fmt.Errorf("cannot start a restore while another restore is still running")
	}

	stgs, err := s.listStorages()
	if err != nil {
		log.Errorf("cannot get the storages list: %s", err)
		return fmt.Errorf("cannot get the storages list: %s", err)
	}

	stg, ok := stgs[storageName]
	if !ok {
		log.Errorf("invalid storage %q", storageName)
		return fmt.Errorf("invalid storage %q", storageName)
	}
	if !stg.StorageInfo.Valid {
		log.Errorf("storage %q is invalid", storageName)
		return fmt.Errorf("storage %q is invalid", storageName)
	}
	s.reset()
	s.setRestoreRunning(true)

	// Ping will also update the status and if it is primary or secondary
	for _, source := range clients {
		if err := source.Client.ping(); err != nil {
			s.setRestoreRunning(false)
			return errors.Wrapf(err, "error while sending ping to client %s", source.Client.ID)
		}
	}

	mongoDBVersion, err := s.getMongoDBVersion()
	if err != nil {
		s.setRestoreRunning(false)
		return err
	}

	for replName, source := range clients {
		s.logger.Infof("Starting restore for replicaset %q on client %s %s %s",
			replName,
			source.Client.ID,
			source.Client.NodeName,
			source.Client.NodeType,
		)
		s.replicasRunningBackup[replName] = true
		s.logger.Infof("Starting restore for replicaset %q on client %s %s %s",
			replName,
			source.Client.ID,
			source.Client.NodeName,
			source.Client.NodeType,
		)
		s.backupStatus.replicasRunningBackup[replName] = true
		for bmReplName, metadata := range bm.Replicasets {
			if bmReplName == replName {
				msg := &pb.RestoreBackup{
					BackupType:        bm.BackupType,
					DbSourceName:      metadata.DbBackupName,
					OplogSourceName:   metadata.OplogBackupName,
					CompressionType:   bm.CompressionType,
					Cypher:            bm.Cypher,
					SkipUsersAndRoles: skipUsersAndRoles,
					Host:              source.Host,
					Port:              source.Port,
					StorageName:       storageName,
					MongodbVersion:    mongoDBVersion,
				}
				if err := source.Client.restoreBackup(msg); err != nil {
					s.setRestoreRunning(false)
					log.Errorf("cannot send restore backup message to client %v", err)
					return errors.Wrapf(err, "cannot send restore backup message to client %s", source.Client.ID)
				}
			}
		}
	}

	return nil
}

// TODO Create an API StartBackup message instead of using pb.StartBackup
// For example, we don't need DBBackupName & OplogBackupName and having them,
// here if we use pb.StartBackup message, leads to confusions
func (s *MessagesServer) StartBackup(opts *pb.StartBackup) error {
	if s.isBackupRunning() {
		return fmt.Errorf("cannot start a backup while another backup is still running")
	}
	if s.isRestoreRunning() {
		return fmt.Errorf("cannot start a backup while a restore is still running")
	}

	if err := s.ValidateReplicasetAgents(); err != nil {
		return errors.Wrap(err, "cannot start a backup while not all MongoDB instances have a backup agent")
	}

	stgs, err := s.listStorages()
	if err != nil {
		return fmt.Errorf("cannot get the storages list: %s", err)
	}

	stg, ok := stgs[opts.GetStorageName()]
	if !ok {
		return fmt.Errorf("invalid storage %q", opts.GetStorageName())
	}
	if !stg.StorageInfo.Valid {
		return fmt.Errorf("storage %q is invalid", opts.GetStorageName())
	}

	ext := getFileExtension(opts.CompressionType, opts.Cypher)

	s.backupStatus.lastBackupMetadata = NewBackupMetadata(opts)

	if err := s.getBalancerStatus(); err != nil {
		return errors.Wrap(err, "cannot save the current balancer status")
	}

	cmdLineOpts, err := s.AllServersCmdLineOpts()
	if err != nil {
		return errors.Wrap(err, "cannot Get Cmd Line Opts")
	}
	s.backupStatus.lastBackupMetadata.metadata.Servers = cmdLineOpts

	if err := s.RefreshClients(); err != nil {
		return errors.Wrapf(err, "cannot refresh clients state for backup")
	}

	s.backupStatus.sources, err = s.BackupSourceByReplicaset()
	if err != nil {
		return errors.Wrapf(err, "cannot start backup. Cannot find backup source for replicas")
	}

	mongoDBVersion, err := s.getMongoDBVersion()
	if err != nil {
		return err
	}
	s.backupStatus.lastBackupMetadata.metadata.MongodbVersion = mongoDBVersion

	s.reset()
	s.setBackupRunning(true)
	s.setOplogBackupRunning(true)

	if err := s.triggerEvent(BackupStartedEvent, time.Now()); err != nil {
		s.logger.Errorf("cannot trigger event %s: %s", eventName(BackupStartedEvent), err)
	}

	for replName, client := range s.backupStatus.sources {
		s.logger.Infof("Starting backup for replicaset %q on client %s %s %s",
			replName,
			client.ID,
			client.NodeName,
			client.NodeType,
		)
		s.replicasRunningBackup[replName] = true
		s.logger.Infof("Starting backup for replicaset %q on client %s %s %s",
			replName,
			client.ID,
			client.NodeName,
			client.NodeType,
		)
		s.backupStatus.replicasRunningBackup[replName] = true
		if client.isPrimary {
			s.logger.Warnf("Warning! Client %s is the primary", client.ID)
		}

		dbBackupName := fmt.Sprintf("%s_%s.dump%s", opts.NamePrefix, client.ReplicasetName, ext)
		oplogBackupName := fmt.Sprintf("%s_%s.oplog%s", opts.NamePrefix, client.ReplicasetName, ext)

		err := s.backupStatus.lastBackupMetadata.AddReplicaset(client.ClusterID,
			client.ReplicasetName,
			client.ReplicasetUUID,
			dbBackupName,
			oplogBackupName,
		)
		if err != nil {
			s.setBackupRunning(false)
			s.setOplogBackupRunning(false)
			return errors.Wrapf(err, "cannot add replicaset to metadata")
		}

		msg := &pb.StartBackup{
			BackupType:      opts.GetBackupType(),
			DbBackupName:    dbBackupName,
			OplogBackupName: oplogBackupName,
			CompressionType: opts.GetCompressionType(),
			Cypher:          opts.GetCypher(),
			OplogStartTime:  opts.GetOplogStartTime(),
			Description:     opts.Description,
			StorageName:     opts.GetStorageName(),
			MongodbVersion:  mongoDBVersion,
		}
		if err := client.startBackup(msg); err != nil {
			s.setBackupRunning(false)
			s.setOplogBackupRunning(false)
			return errors.Wrapf(err, "cannot start backup for client %s", client.ID)
		}
	}

	return nil
}

func (s *MessagesServer) getMongoDBVersion() (string, error) {
	for _, client := range s.clients {
		if client.NodeType != pb.NodeType_NODE_TYPE_MONGOS {
			return client.GetMongoDBVersion()
		}
	}
	return "", fmt.Errorf("cannot get MongoDB version. There are no agents connected to a mongod instance")
}

func (s *MessagesServer) getBalancerStatus() error {
	c := s.getClientByType(pb.NodeType_NODE_TYPE_MONGOD_CONFIGSVR)
	bs, err := c.getBalancerStatus()

	// Update the status even if there is a nil in the response.
	// If for some reason the mongoS instace has gone, we should clear s.backupStatus.balancerStatus so
	// the balancer is not re-enabled based on an old value
	s.backupStatusLock.Lock()
	s.backupStatus.balancerStatus = bs
	s.backupStatusLock.Unlock()

	if err != nil {
		return errors.Wrap(err, "cannot get balancer status. internal status was resetted")
	}
	return nil
}

// StartBalancer restarts the balancer if this is a sharded system
func (s *MessagesServer) StartBalancer() error {
	var c *Client
	s.clientsLock.Lock()
	for _, client := range s.clients {
		s.logger.Info("client node: " + client.NodeName)
		if client.NodeType == pb.NodeType_NODE_TYPE_MONGOD_CONFIGSVR {
			c = client
			break
		}
	}
	s.clientsLock.Unlock()

	if c == nil {
		return nil // This is not a sharded system. There is nothing to do.
	}

	s.logger.Info("Start client balancer")
	if err := s.triggerEvent(BeforeBalancerStartEvent, time.Now()); err != nil {
		s.logger.Errorf("cannot triggerBeforeBalancerStartEvent: %s", err)
	}

	if err := c.startBalancer(); err != nil {
		s.logger.Errorf("cannot start the balancer via client %q: %s", c.ID, err)
		return errors.Wrapf(err, "cannot start the balancer via client %q", c.ID)
	}

	s.logger.Debug("Balancer started")
	if err := s.triggerEvent(AfterBalancerStartEvent, time.Now()); err != nil {
		s.logger.Errorf("cannot trigger AfterBalancerStartEvent: %s", err)
	}

	return nil
}

func (s *MessagesServer) Stop() {
	close(s.stopChan)
}

// StopBalancer stops the balancer if this is a sharded system
func (s *MessagesServer) StopBalancer() error {
	var c *Client

	s.clientsLock.Lock()
	for _, client := range s.clients {
		if client.NodeType == pb.NodeType_NODE_TYPE_MONGOD_CONFIGSVR {
			c = client
			break
		}
	}
	s.clientsLock.Unlock()

	if c == nil {
		return nil // This is not a sharded system. There is nothing to do.
	}

	s.logger.Debug("Stopping the balancer")
	if err := s.triggerEvent(BeforeBalancerStopEvent, time.Now()); err != nil {
		s.logger.Errorf("cannot trigger BeforeBalancerStopEvent: %s", err)
	}

	if err := c.stopBalancer(); err != nil {
		return errors.Wrapf(err, "cannot stop the balancer via the %q client", c.ID)
	}

	s.logger.Debug("Balancer stopped")
	if err := s.triggerEvent(AfterBalancerStopEvent, time.Now()); err != nil {
		s.logger.Errorf("cannot trigger AfterBalancerStopEvent: %s", err)
	}

	return nil
}

// StopOplogTail calls every agent StopOplogTail(ts) method using the last oplog timestamp reported by the clients
// when they call DBBackupFinished after mongodump finish on each client. That way s.lastOplogTs has the last
// timestamp of the slowest backup
func (s *MessagesServer) StopOplogTail() error {
	if !s.isOplogBackupRunning() {
		return fmt.Errorf("backup is not running")
	}
	// This should never happen. We get the last oplog timestamp when agents call DBBackupFinished
	if s.backupStatus.lastBackupMetadata.LastOplogTs() == 0 {
		s.backupStatus.lastBackupMetadata.SetLastOplogTs(time.Now().Unix())
		s.logger.Errorf("Trying to stop the oplog tailer but last oplog timestamp is 0. Using current timestamp")
	}
	s.logger.Infof("StopOplogTs: %d (%v)",
		s.backupStatus.lastBackupMetadata.LastOplogTs(),
		time.Unix(s.backupStatus.lastBackupMetadata.LastOplogTs(), 0).Format(time.RFC3339),
	)

	var gErr error
	s.clientsLock.Lock()
	for _, client := range s.clients {
		s.logger.Debugf("Checking if client %s is running the oplog backup: %v",
			client.NodeName,
			client.isOplogTailerRunning(),
		)
		if client.isOplogTailerRunning() {
			s.logger.Debugf("Stopping oplog tail in client %s at %s",
				client.NodeName,
				time.Unix(s.backupStatus.lastBackupMetadata.LastOplogTs(), 0).Format(time.RFC3339),
			)
			err := client.stopOplogTail(s.backupStatus.lastBackupMetadata.LastOplogTs())
			if err != nil {
				gErr = errors.Wrapf(gErr, "client: %s, error: %s", client.NodeName, err)
			}
		}
	}
	s.clientsLock.Unlock()
	s.setBackupRunning(false)

	if gErr != nil {
		return errors.Wrap(gErr, "cannot stop oplog tailer")
	}
	return nil
}

func (s *MessagesServer) AddError(err error) {
	s.backupStatusLock.Lock()
	defer s.backupStatusLock.Unlock()
	s.backupStatus.lastBackupErrors = multierror.Append(s.backupStatus.lastBackupErrors, err)
}

func (s *MessagesServer) lastBackupErrors() error {
	s.backupStatusLock.Lock()
	defer s.backupStatusLock.Unlock()
	return s.backupStatus.lastBackupErrors
}

func (s *MessagesServer) WaitBackupFinish() error {
	replicasets := s.ReplicasetsRunningDBBackup()
	if len(replicasets) == 0 {
		return nil
	}
	if _, err := s.WaitForEvent(BackupFinishedEvent, WaitForever); err != nil {
		s.AddError(errors.Wrap(err, "cannot wait for backup to finish"))
	}
	return s.lastBackupErrors()
}

func (s *MessagesServer) WaitOplogBackupFinish() error {
	replicasets := s.ReplicasetsRunningOplogBackup()
	if len(replicasets) == 0 {
		return nil
	}
	<-s.oplogBackupFinishChan
	return s.lastBackupErrors()
}

func (s *MessagesServer) WaitRestoreFinish() error {
	replicasets := s.ReplicasetsRunningRestore()
	if len(replicasets) == 0 {
		return nil
	}
	<-s.restoreFinishChan
	return s.lastBackupErrors()
}

// WriteServerBackupMetadata writes the backup metadata into the coordinator's working dir
func (s *MessagesServer) WriteServerBackupMetadata(filename string) error {
	return s.backupStatus.lastBackupMetadata.WriteMetadataToFile(filepath.Join(s.workDir, filename))
}

// WriteBackupMetadata writes the metadata along with the backed up files in the destination storage
func (s *MessagesServer) WriteBackupMetadata() error {
	var c *Client

	buf, err := s.backupStatus.lastBackupMetadata.JSON()
	if err != nil {
		return errors.Wrap(err, "cannot encode last backup metadata as JSON")
	}
	// Take the first client from the connected clients list.
	// All clients should have access to all storages so any client will be able to write the metadata
	s.clientsLock.Lock()
	for _, client := range s.clients {
		if client.NodeType == pb.NodeType_NODE_TYPE_MONGOD_CONFIGSVR {
			c = client
			break
		}
	}
	s.clientsLock.Unlock()

	// Try to write the metadata to theconfig server
	if c != nil {
		return c.writeBackupMetadata(
			s.backupStatus.lastBackupMetadata.NamePrefix()+".json",
			s.backupStatus.lastBackupMetadata.metadata.StorageName,
			buf,
		)
	}

	// if there are no config servers, try to write the metadata using one of the agents that ran
	// the last backup
	for _, c := range s.backupStatus.sources {
		return c.writeBackupMetadata(
			s.backupStatus.lastBackupMetadata.NamePrefix()+".json",
			s.backupStatus.lastBackupMetadata.metadata.StorageName,
			buf,
		)
	}

	return nil
}

// WorkDir returns the server working directory.
func (s *MessagesServer) WorkDir() string {
	return s.workDir
}

// ---------------------------------------------------------------------------------------------------------------------
//                                                              gRPC methods
// ---------------------------------------------------------------------------------------------------------------------

// DBBackupFinished process backup finished message from clients.
// After the mongodump call finishes, clients should call this method to inform the event to the server
// Unless the incoming Client ID is invalid, we shouldn't return an error to the clients.
// If there is an error while processing the incoming message, it is something that should be handled on the server side
// so, the client shouldn't receive an error.
func (s *MessagesServer) DBBackupFinished(ctx context.Context, msg *pb.DBBackupFinishStatus) (
	*pb.DBBackupFinishedAck, error) {

	client := s.getClientByID(msg.GetClientId())
	if client == nil {
		return nil, fmt.Errorf("unknown client ID: %s", msg.GetClientId())
	}
	client.setDBBackupRunning(false)

	if !msg.GetOk() {
		if strings.TrimSpace(msg.GetError()) != "" {
			s.AddError(errors.New(msg.GetError()))
		}
	}

	// Most probably, we are running the backup from a secondary, but we need the last oplog timestamp
	// from the primary in order to have a consistent backup.
	primaryClient, err := s.getPrimaryClient(client.ReplicasetName)
	if err != nil {
		s.AddError(errors.Wrap(err, "cannot get the primary client"))
	}
	lastOplogTs, err := primaryClient.getPrimaryLastOplogTs()
	if err != nil {
		s.AddError(errors.Wrap(err, "cannot get primary's last oplog timestamp"))
	}
	// Keep the last (bigger) oplog timestamp from all clients running the backup.
	// When all clients finish the backup, we will call CloseAt(s.lastOplogTs) on all clients to have a consistent
	// stop time for all oplogs.
	if lastOplogTs > s.backupStatus.lastBackupMetadata.LastOplogTs() {
		s.backupStatus.lastBackupMetadata.SetLastOplogTs(lastOplogTs)
	}

	replicasets := s.ReplicasetsRunningDBBackup()
	if len(replicasets) == 0 {
		if err := s.triggerEvent(BackupFinishedEvent, time.Now()); err != nil {
			s.AddError(errors.Wrap(err, "cannot trigger BackupFinished event"))
		}
	}

	return &pb.DBBackupFinishedAck{}, nil
}

func (s *MessagesServer) Logging(stream pb.Messages_LoggingServer) error {
	for {
		msg, err := stream.Recv()
		if err != nil {
			return err
		}

		level := logrus.Level(msg.GetLevel())
		msgText := strings.TrimSpace(msg.GetMessage())

		logLine := fmt.Sprintf("-> Client: %s, %s", msg.GetClientId(), msgText)
		switch level {
		case logrus.PanicLevel:
			s.logger.Panic(logLine)
		case logrus.FatalLevel:
			s.logger.Fatal(logLine)
		case logrus.ErrorLevel:
			s.logger.Error(logLine)
		case logrus.WarnLevel:
			s.logger.Warn(logLine)
		case logrus.InfoLevel:
			s.logger.Info(logLine)
		case logrus.DebugLevel:
			s.logger.Debug(logLine)
		}
	}
}

// MessagesChat is the method exposed by gRPC to stream messages between the server and agents
func (s *MessagesServer) MessagesChat(stream pb.Messages_MessagesChatServer) error {
	// This first message should be a RegisterMsg
	msg, err := stream.Recv()
	if err != nil {
		return err
	}

	clientID := msg.GetClientId()
	s.logger.Debugf("Registering new client: %s", clientID)
	if err := s.registerClient(stream, msg); err != nil {
		s.logger.Errorf("Cannot register client: %s", err)
		r := &pb.ServerMessage{
			Payload: &pb.ServerMessage_ErrorMsg{
				ErrorMsg: &pb.Error{
					Code:    pb.ErrorType_ERROR_TYPE_CLIENT_ALREADY_REGISTERED,
					Message: "",
				},
			},
		}
		err = stream.Send(r)
		if err != nil {
			s.logger.Errorf("Cannot send to client stream %s: %v", clientID, err)
		}

		return fmt.Errorf("client already exists")
	}

	r := &pb.ServerMessage{
		Payload: &pb.ServerMessage_AckMsg{AckMsg: &pb.Ack{}},
	}

	if err := stream.Send(r); err != nil {
		return err
	}

	// Keep the stream open
	<-stream.Context().Done()
	if err := s.unregisterClient(clientID); err != nil {
		s.logger.Errorf("Client %s stream was closed but cannot unregister client: %s", clientID, err)
	}

	return nil
}

func (s *MessagesServer) streamIOChans(stream pb.Messages_MessagesChatServer) (
	chan *pb.ClientMessage, chan *pb.ServerMessage) {
	in := make(chan *pb.ClientMessage, 100)
	out := make(chan *pb.ServerMessage, 100)

	go func() {
		for {
			msg, err := stream.Recv()
			if err != nil {
				// s.logger.Errorf("Error receiving data from the gRPC stream: %v", err)
				return
			}
			in <- msg
		}
	}()

	go func() {
		for {
			msg := <-out
			if err := stream.Send(msg); err != nil {
				//s.logger.Errorf("Cannot send message (type %T) throgh the gRPC stream: %s", msg.Payload, err)
				return
			}
		}
	}()

	return in, out
}

// OplogBackupFinished process oplog tailer finished message from clients.
// After the the oplog tailer has been closed on clients, clients should call this method to inform
// the event to the server
func (s *MessagesServer) OplogBackupFinished(ctx context.Context, msg *pb.OplogBackupFinishStatus) (
	*pb.OplogBackupFinishedAck, error) {
	client := s.getClientByID(msg.GetClientId())
	if client == nil {
		return nil, fmt.Errorf("unknown client ID: %s", msg.GetClientId())
	}
	client.setOplogTailerRunning(false)

	replicasets := s.ReplicasetsRunningOplogBackup()
	if len(replicasets) == 0 {
		if err := notify.Post(EventOplogFinish, msg.GetClientId()); err != nil {
			return nil, errors.Wrapf(err, "cannot notify OplogBackupFinished for client %s", client.ID)
		}
	}
	return &pb.OplogBackupFinishedAck{}, nil
}

// RestoreCompleted handles a replicaset restore completed messages from clients.
// After restore is completed or upon errors, each client running the restore will cann this gRPC method
// to inform the server about the restore status.
func (s *MessagesServer) RestoreCompleted(ctx context.Context, msg *pb.RestoreComplete) (
	*pb.RestoreCompletedAck, error) {
	s.logger.Debugf("Received restore completed message from client %q", msg.GetClientId())

	client := s.getClientByID(msg.GetClientId())
	if client == nil {
		s.setRestoreRunning(false)
		err := fmt.Errorf("unknown client ID: %s", msg.GetClientId())
		s.logger.Error(err)
		return nil, err
	}

	client.setRestoreRunning(false)
	if msg.GetErr() != nil && msg.GetErr().GetMessage() != "" {
		s.AddError(fmt.Errorf("received error in RestoreCompleted from client %s: %s",
			msg.GetErr().GetMessage(),
			msg.GetClientId()),
		)
	}
	replicasets := s.ReplicasetsRunningRestore()
	s.logger.Debugf("Replicasets still running the restore: %d", len(replicasets))
	if len(replicasets) == 0 {
		s.setRestoreRunning(false)
		s.logger.Debug("Sending EventRestoreFinish notification")
		if err := notify.Post(EventRestoreFinish, time.Now()); err != nil {
			err := errors.Wrapf(err, "cannot notify RestoreCompleted for client %s", client.ID)
			return nil, err
		}
	}

	s.logger.Debug("RestoreCompleted finished")
	return &pb.RestoreCompletedAck{}, nil
}

// ---------------------------------------------------------------------------------------------------------------------
//                                                        Internal helpers
// ---------------------------------------------------------------------------------------------------------------------

// func (s *MessagesServer) cancelBackup() error {
// 	if !s.isOplogBackupRunning() {
// 		return fmt.Errorf("backup is not running")
// 	}
// 	s.lock.Lock()
// 	defer s.lock.Unlock()
// 	var gerr error
// 	for _, client := range s.clients {
// 		if err := client.stopBackup(); err != nil {
// 			gerr = errors.Wrapf(err, "cannot stop backup on %s", client.ID)
// 		}
// 	}
// 	return gerr
// }

func (s *MessagesServer) getClientByID(id string) *Client {
	s.clientsLock.Lock()
	defer s.clientsLock.Unlock()

	for _, client := range s.clients {
		if client.ID == id {
			return client
		}
	}
	return nil
}

func (s *MessagesServer) getPrimaryClient(replName string) (*Client, error) {
	for _, client := range s.clients {
		if client.ReplicasetName == replName && client.isPrimary {
			return client, nil
		}
	}
	return nil, fmt.Errorf("cannot find a primary in the clients list for replicaset %s", replName)
}

func (s *MessagesServer) getClientByNodeName(name string) *Client {
	for _, client := range s.clients {
		if client.NodeName == name {
			return client
		}
	}
	return nil
}

// AllServersCmdLineOpts returns CmdLineOpts from all servers.
// This info will be saved with the backup metadata as extra information that might be
// needed to rebuild the servers
func (s *MessagesServer) AllServersCmdLineOpts() ([]*pb.Server, error) {
	serverOpts := make([]*pb.Server, 0)
	serverOptsChan := make(chan *pb.Server)

	var errs error

	wga := &sync.WaitGroup{}
	wga.Add(1)
	go func() {
		for opts := range serverOptsChan {
			serverOpts = append(serverOpts, opts)
		}
		wga.Done()
	}()

	wgb := &sync.WaitGroup{}
	s.clientsLock.Lock()

	for _, client := range s.clients {
		wgb.Add(1)
		c := client
		s.logger.Debugf("Getting CmdLineOpts from client: %s", c.ID)
		go func() {
			defer wgb.Done()
			msg, err := c.GetCmdLineOpts()
			if err != nil {
				errs = multierror.Append(errs, err)
				return
			}
			serverOptsChan <- &pb.Server{Id: c.ID, CmdLineOpts: string(msg.GetOptions())}
		}()
	}
	s.clientsLock.Unlock()
	wgb.Wait()
	close(serverOptsChan)
	wga.Wait()

	if errs != nil {
		return nil, errs
	}

	return serverOpts, nil
}

// validateReplicasetAgents will run getShardMap and parse the results on a config server.
// With that list, we can validate if we have at least one agent connected to each replicaset.
// Currently it is mandatory to have one agent ON EACH cluster member.
// Maybe in the future we can relax the requirements because having one agent per replicaset might
// be enough but it needs more testing.
func (s *MessagesServer) ValidateReplicasetAgents() error {
	var err error
	var repls []string

	s.clientsLock.Lock()

	for _, client := range s.clients {
		if client.NodeType == pb.NodeType_NODE_TYPE_MONGOD_CONFIGSVR {
			repls, err = client.listReplicasets()
			if err != nil {
				return errors.Wrap(err, "cannot get repliscasets list using getShardMap")
			}
			break
		}
	}
	s.clientsLock.Unlock()

	for _, repl := range repls {
		haveRepl := false
		for _, client := range s.clients {
			if client.ReplicasetName == repl {
				haveRepl = true
				break
			}
		}
		if !haveRepl {
			return fmt.Errorf("there are not agents for replicaset %q", repl)
		}
	}

	return nil
}

func getFileExtension(compressionType pb.CompressionType, cypher pb.Cypher) string {
	ext := ""

	switch cypher {
	case pb.Cypher_CYPHER_AES:
		ext += ".aes"
	case pb.Cypher_CYPHER_RSA:
		ext += ".rsa"
	case pb.Cypher_CYPHER_NO_CYPHER:
	default:
	}

	switch compressionType {
	case pb.CompressionType_COMPRESSION_TYPE_GZIP:
		ext += ".gz"
	case pb.CompressionType_COMPRESSION_TYPE_LZ4:
		ext += ".lz4"
	case pb.CompressionType_COMPRESSION_TYPE_SNAPPY:
		ext += ".snappy"
	}

	return ext
}

func (s *MessagesServer) isBackupRunning() bool {
	s.clientsLock.Lock()
	defer s.clientsLock.Unlock()
	return s.backupStatus.backupRunning
}

func (s *MessagesServer) isOplogBackupRunning() bool {
	s.clientsLock.Lock()
	defer s.clientsLock.Unlock()
	return s.backupStatus.oplogBackupRunning
}

func (s *MessagesServer) isRestoreRunning() bool {
	s.clientsLock.Lock()
	defer s.clientsLock.Unlock()
	return s.restoreRunning
}

func (s *MessagesServer) registerClient(stream pb.Messages_MessagesChatServer, msg *pb.ClientMessage) error {

	if msg.ClientId == "" {
		return fmt.Errorf("invalid client ID (empty)")
	}

	s.clientsLock.Lock()
	if client, exists := s.clients[msg.ClientId]; exists {
		if err := client.ping(); err != nil {
			delete(s.clients, msg.ClientId)
		} else {
			s.clientsLock.Unlock()
			return fmt.Errorf("client already exists")
		}
	}
	s.clientsLock.Unlock()

	regMsg := msg.GetRegisterMsg()
	if regMsg == nil || regMsg.NodeType == pb.NodeType_NODE_TYPE_INVALID {
		return fmt.Errorf("node type in register payload cannot be empty")
	}

	in, out := s.streamIOChans(stream)
	client := newClient(msg.ClientId, regMsg, in, out, s.logger)
	s.clients[msg.ClientId] = client

	return nil
}

func (s *MessagesServer) reset() {
	s.backupStatusLock.Lock()
	defer s.backupStatusLock.Unlock()
	s.backupStatus.lastBackupMetadata.SetLastOplogTs(0)
	s.backupStatus.backupRunning = false
	s.backupStatus.oplogBackupRunning = false
	s.restoreRunning = false
	s.backupStatus.lastBackupErrors = nil
}

func (s *MessagesServer) setBackupRunning(status bool) {
	s.clientsLock.Lock()
	defer s.clientsLock.Unlock()
	s.backupStatus.backupRunning = status
}

func (s *MessagesServer) setOplogBackupRunning(status bool) {
	s.clientsLock.Lock()
	defer s.clientsLock.Unlock()
	s.backupStatus.oplogBackupRunning = status
}

func (s *MessagesServer) setRestoreRunning(status bool) {
	s.clientsLock.Lock()
	defer s.clientsLock.Unlock()
	s.restoreRunning = status
}

func (s *MessagesServer) unregisterClient(id string) error {
	s.logger.Infof("Unregistering client %s", id)
	s.clientsLock.Lock()
	defer s.clientsLock.Unlock()

	if _, exists := s.clients[id]; !exists {
		return fmt.Errorf("unknown client")
	}

	delete(s.clients, id)
	return nil
}

func (s *MessagesServer) triggerEvent(event int, value interface{}) error {
	s.logger.Debugf("triggering event %s after %v", eventName(event), 1)
	if !isValidEvent(event) {
		return fmt.Errorf("event %d is invalid", event)
	}
	c := s.eventsNotifier.Emit(eventName(event), value)
	select {
	case <-c:
		s.logger.Debugf("triggered event %s after %v", eventName(event), 1)
	case <-time.After(1 * time.Second):
		s.logger.Debugf("timeout triggering event %s after %v", eventName(event), 1)
		close(c)
	}
	return nil
}

// WaitForEvent will wait until the desired event gets fired.
// timeout = -1 means wait forever
func (s *MessagesServer) WaitForEvent(event int, timeout time.Duration) (interface{}, error) {
	var re interface{}
	var err error
	if !isValidEvent(event) {
		return nil, fmt.Errorf("unknown event %q", eventName(event))
	}

	var t *time.Timer
	if int64(timeout) >= 0 {
		t = time.NewTimer(timeout)
	} else {
		t = time.NewTimer(0)
		t.Stop()
	}
	c := s.eventsNotifier.Once(eventName(event), func(ev *emitter.Event) {
		re = ev
	})
	select {
	case <-c:
		t.Stop()
	case <-t.C:
		err = fmt.Errorf("timeout (%v) for event %q", timeout, eventName(event))
	}

	return re, err
}

func (s *MessagesServer) BalancerStatus() *pb.BalancerStatus {
	s.backupStatusLock.Lock()
	defer s.backupStatusLock.Unlock()
	return s.backupStatus.balancerStatus
}

func isValidEvent(e int) bool {
	validEvents := []int{BackupFinishedEvent, BackupStartedEvent, BeforeBalancerStartEvent,
		AfterBalancerStartEvent, BeforeBalancerStopEvent, AfterBalancerStopEvent}

	for _, event := range validEvents {
		if event == e {
			return true
		}
	}
	return false
}

func eventName(event int) string {
	names := []string{
		"BackupFinishedEvent",
		"BackupStartedEvent",
		"BeforeBalancerStartEvent",
		"AfterBalancerStartEvent",
		"BeforeBalancerStopEvent",
		"AfterBalancerStopEvent",
	}
	if event < 0 || event >= len(names) {
		return fmt.Sprintf("invalid event %d", event)
	}
	return names[event]
}

func (s *MessagesServer) getClientByType(pb.NodeType) *Client {
	var c *Client
	s.clientsLock.Lock()
	for _, client := range s.clients {
		if client.NodeType == pb.NodeType_NODE_TYPE_MONGOD_CONFIGSVR {
			c = client
			break
		}
	}
	s.clientsLock.Unlock()
	return c
}<|MERGE_RESOLUTION|>--- conflicted
+++ resolved
@@ -315,27 +315,11 @@
 	for lid, lc := range s.clients {
 		id := lid
 		c := lc
-<<<<<<< HEAD
 		ssInfo, err := c.GetStoragesInfo()
 		if err != nil {
 			errs = multierror.Append(errs, err)
-			return nil, errs
 		}
 		stgs[id] = ssInfo
-=======
-		wgb.Add(1)
-		go func() {
-			defer wgb.Done()
-			ssInfo, err := c.GetStoragesInfo()
-			if err != nil {
-				l.Lock()
-				errs = multierror.Append(errs, err)
-				l.Unlock()
-				return
-			}
-			ch <- resp{id: id, ssInfo: ssInfo}
-		}()
->>>>>>> 77c48a4e
 	}
 
 	if errs != nil {
